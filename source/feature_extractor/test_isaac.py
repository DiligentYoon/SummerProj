# Copyright (c) 2022-2025, The Isaac Lab Project Developers (https://github.com/isaac-sim/IsaacLab/blob/main/CONTRIBUTORS.md).
# All rights reserved.
#
# SPDX-License-Identifier: BSD-3-Clause

"""
This script demonstrates how to add and simulate on-board sensors for a robot.

We add the following sensors on the quadruped robot, ANYmal-C (ANYbotics):

* USD-Camera: This is a camera sensor that is attached to the robot's base.
* Height Scanner: This is a height scanner sensor that is attached to the robot's base.
* Contact Sensor: This is a contact sensor that is attached to the robot's feet.

.. code-block:: bash

    # Usage
    ./isaaclab.sh -p scripts/tutorials/04_sensors/add_sensors_on_robot.py --enable_cameras

"""

"""Launch Isaac Sim Simulator first."""

import argparse
import os
from isaaclab.app import AppLauncher

# add argparse arguments
parser = argparse.ArgumentParser(description="Tutorial on adding sensors on a robot.")
parser.add_argument("--num_envs", type=int, default=1, help="Number of environments to spawn.")
# parser.add_argument("--enable_cameras", type=bool, default=True)
# append AppLauncher cli args
AppLauncher.add_app_launcher_args(parser)
# parse the arguments
args_cli = parser.parse_args()

# launch omniverse app
app_launcher = AppLauncher(args_cli)
simulation_app = app_launcher.app

"""Rest everything follows."""

import torch

import isaaclab.sim as sim_utils
from isaaclab.assets import ArticulationCfg, AssetBaseCfg, RigidObjectCfg
from isaaclab.sim.schemas.schemas_cfg import RigidBodyPropertiesCfg, CollisionPropertiesCfg
from isaaclab.scene import InteractiveScene, InteractiveSceneCfg
from isaaclab.markers import VisualizationMarkers
from isaaclab.markers.config import RAY_CASTER_MARKER_CFG
from isaaclab.utils.assets import ISAACLAB_NUCLEUS_DIR
from isaaclab.sensors import CameraCfg, Camera
from isaaclab.utils import configclass
from isaaclab.sensors.camera.utils import create_pointcloud_from_depth, convert_to_torch
from isaaclab.utils.math import quat_mul, unproject_depth, transform_points

FRONT_ROT = (0.65328, 0.2706, 0.2706, 0.65328)
LEFT_ROT = (0.90059, 0.38942, -0.12697, -0.1455)
RIGHT_ROT = (0.13982, 0.1332, -0.34976, -0.91672)

# Experimental known (Configuration -> Simulation Transformation)
QUAT_CON_TO_SIM = (0.5, 0.5, -0.5, -0.5)
# Inverse Quaternion (w, -x, -y, -z)
QUAT_SIM_TO_CON = (0.5, -0.5, 0.5, 0.5)

# Tranformation from setted simulation quat to offset configuration thing
FRONT_ROT_CON = tuple(quat_mul(torch.tensor(FRONT_ROT), torch.tensor(QUAT_SIM_TO_CON)).numpy())
LEFT_ROT_CON = tuple(quat_mul(torch.tensor(LEFT_ROT), torch.tensor(QUAT_SIM_TO_CON)).numpy())
RIGHT_ROT_CON = tuple(quat_mul(torch.tensor(RIGHT_ROT), torch.tensor(QUAT_SIM_TO_CON)).numpy())

BACKGROUND_RGBA = (0, 0, 0, 255)
TABLE_RGBA = (140, 255, 25, 255)
OBJECT_RGBA = (140, 25, 255, 255)
RGBA_MAP = [
    BACKGROUND_RGBA,
    TABLE_RGBA,
    OBJECT_RGBA
]

OBJECT_DIR = {
    "mug_1": {
        "url": "/025_mug.usd",
        "class": "mug"
    },

    "mug_2": {
        "url": "/SM_Mug_B1.usd",
        "class": "mug"
    },

    "mug_3": {
        "url": "/SM_Mug_C1.usd",
        "class": "mug"
    },

    "mug_4": {
        "url": "/SM_Mug_D1.usd",
        "class": "mug"
    },

    "cube_1": {
        "url": "/010_potted_meat_can.usd",
        "class": "cube"
    },

    "cube_2": {
        "url": "/003_cracker_box.usd",
        "class": "cube"
    },

    "cylinder_1": {
        "url": "/002_master_chef_can.usd",
        "class": "cylinder"
    },

    "cylinder_2": {
        "url": "/005_tomato_soup_can.usd",
        "class": "cylinder"
    },

    "table":{
        "url": "/table.usd"
    }
}

@configclass
class SensorsSceneCfg(InteractiveSceneCfg):
    """Design the scene with sensors on the robot."""

    # ground plane
    ground = AssetBaseCfg(
        prim_path="/World/defaultGroundPlane",
        spawn=sim_utils.GroundPlaneCfg(),
        init_state=AssetBaseCfg.InitialStateCfg(pos=(0.0, 0.0, -0.612)),
    )
    # lights
    dome_light = AssetBaseCfg(
        prim_path="/World/Light", spawn=sim_utils.DomeLightCfg(intensity=3000.0, color=(0.75, 0.75, 0.75))
    )
    # Table
    table = AssetBaseCfg(
        prim_path="/World/envs/env/Table",
        init_state=AssetBaseCfg.InitialStateCfg(pos=[0.67, 0.0, -0.3], rot=[1.0, 0, 0, 0.0]),
        spawn=sim_utils.UsdFileCfg(usd_path=os.path.join(os.getcwd(), "Dataset", "mydata") + OBJECT_DIR["table"]["url"],
                                   scale=(0.7, 1.0, 0.6),
                                   semantic_tags=[("class", "table")]
                                   ),
    )

    # object
    object: RigidObjectCfg = RigidObjectCfg(
        prim_path="/World/envs/env/Object",
        init_state=RigidObjectCfg.InitialStateCfg(pos=[0.67, 0.0, -0.3], rot=[1.0, 0.0, 0.0, 0.0]),
        spawn=sim_utils.UsdFileCfg(
            usd_path=os.path.join(os.getcwd(), "Dataset", "mydata") + OBJECT_DIR["mug_2"]["url"],
                collision_props=CollisionPropertiesCfg(collision_enabled=True),
                scale=(0.01, 0.01, 0.01),
                rigid_props=RigidBodyPropertiesCfg(
                    solver_position_iteration_count=16,
                    solver_velocity_iteration_count=1,
                    max_angular_velocity=1000.0,
                    max_linear_velocity=1000.0,
                    max_depenetration_velocity=5.0,
                    disable_gravity=False,
                ),
                semantic_tags=[("class", "object")]
            ),
        )
    
    # stand
    stand = AssetBaseCfg(
        prim_path="/World/envs/env/stand",
        init_state=AssetBaseCfg.InitialStateCfg(pos=[0.0, 0.0, 0.0], rot=[1.0, 0, 0, 0.0]),
        spawn=sim_utils.UsdFileCfg(usd_path=f"{ISAACLAB_NUCLEUS_DIR}/Props/Mounts/Stand/stand.usd",
                                   scale=(1.2, 1.2, 1.2),
                                   ),
    )


    # sensor
    front_camera = CameraCfg(
        prim_path=f"/World/envs/env/Table/FrontCam",
        update_period=0.1,
        height=1024,
        width=1024,
        # data_types=["distance_to_image_plane", "normals", "semantic_segmentation"],
        data_types = ["rgb"],
        spawn=sim_utils.PinholeCameraCfg(
            # 데이터 수집 시 파라미터와 동일하게 설정
            focal_length=24.0,
            focus_distance=400.0,
            horizontal_aperture=20.954999923706055,
            vertical_aperture=15.290800094604492,  
            clipping_range=(1.0, 1000000.0)
        ),
        offset=CameraCfg.OffsetCfg(pos=(1.45, 0.0, 1.9), rot=FRONT_ROT_CON, convention="world"),
        semantic_segmentation_mapping ={
            "class:table": (140, 255, 25, 255),
            "class:object": (140, 25, 255, 255),
        }
    )

    # # sensor
    left_behind_camera = CameraCfg(
        prim_path="/World/envs/env/Table/Leftcam",
        update_period=0.1,
        height=1024,
        width=1024,
<<<<<<< HEAD
        data_types=["distance_to_image_plane", "normals", "semantic_segmentation"],
=======
        # data_types=["distance_to_image_plane", "normals", "semantic_segmentation"],
        data_types = ["rgb"],
>>>>>>> a70f0c46
        spawn=sim_utils.PinholeCameraCfg(
            # 데이터 수집 시 파라미터와 동일하게 설정
            focal_length=24.0,
            focus_distance=400.0,
            horizontal_aperture=20.954999923706055,
            vertical_aperture=15.290800094604492,  
            clipping_range=(1.0, 1000000.0)   
        ),
        offset=CameraCfg.OffsetCfg(pos=(-0.5, 0.85, 1.9), rot=LEFT_ROT_CON, convention="world"),
        semantic_segmentation_mapping ={
            "class:table": (140, 255, 25, 255),
            "class:object": (140, 25, 255, 255),
        }
    )

    # sensor
    right_behind_camera = CameraCfg(
        prim_path="/World/envs/env/Table/Rightcam",
        update_period=0.1,
        height=1024,
        width=1024,
<<<<<<< HEAD
        data_types=["distance_to_image_plane", "normals", "semantic_segmentation"],
=======
        # data_types=["distance_to_image_plane", "normals", "semantic_segmentation"],
        data_types = ["rgb"],
>>>>>>> a70f0c46
        spawn=sim_utils.PinholeCameraCfg(
            # 데이터 수집 시 파라미터와 동일하게 설정
            focal_length=24.0,
            focus_distance=400.0,
            horizontal_aperture=20.954999923706055,
            vertical_aperture=15.290800094604492,  # 이 값을 명시적으로 추가합니다.
            clipping_range=(1.0, 1000000.0)      # Near/Far 값을 정확히 맞춰줍니다.
        ),
        offset=CameraCfg.OffsetCfg(pos=(-0.5, -0.85, 1.9), rot=RIGHT_ROT_CON, convention="world"),
        semantic_segmentation_mapping ={
            "class:table": (140, 255, 25, 255),
            "class:object": (140, 25, 255, 255),
        }
    )
    

    # robot
    



def run_simulator(sim: sim_utils.SimulationContext, scene: InteractiveScene):
    """Run the simulator."""
    # Define simulation stepping
    cfg = RAY_CASTER_MARKER_CFG.replace(prim_path="/Visuals/CameraPointCloud")
    cfg.markers["hit"].radius = 0.002
    pc_markers = VisualizationMarkers(cfg)
    cam_list: list[Camera, Camera, Camera] = [scene["front_camera"], scene["left_behind_camera"], scene["right_behind_camera"]]
    sim_dt = sim.get_physics_dt()
    sim_time = 0.0
    count = 0

    # Simulate physics
    while simulation_app.is_running():
        # Reset
        if count % 500 == 0:
            # reset counter
            count = 0
            default_state = scene["object"].data.default_root_state
            scene["object"].write_root_pose_to_sim(default_state[:, :7])
            scene["object"].write_root_velocity_to_sim(default_state[:, 7:])
            scene.write_data_to_sim()
            scene.reset()
            print("[INFO]: Resetting robot state...")
        
        sim.step()
        # update sim-time
        sim_time += sim_dt
        count += 1
        # update buffers
        scene.update(sim_dt)

        
        # 각 카메라에 담긴 정보 : (Env, Height, Width, k)
        # depth : (Env, Height, Width, 1)
        # semantic_label : (Env, Height, Width, 4)
        # normal : (Env, Height, Width, 3)
<<<<<<< HEAD
        total_clouds = None
        total_labels = None
        total_normals = None
        print("-" * 40)
        for i, cam in enumerate(cam_list):
            #   1.RGBA -> Seg label로 변환 : (H, W, 4) -> (H * W, 1)
            semantic_labels = convert_rgba_to_id(convert_to_torch(cam.data.output["semantic_segmentation"][0], 
                                                                    dtype=torch.long, 
                                                                    device=sim.device))
            #   2. Normal Vector : (H * W, 3)
            normal_directions = convert_to_torch(cam.data.output["normals"])[0].reshape(-1, 3)

            #   3. Point Cloud : (H * W, 3)
            pointcloud = create_pointcloud_from_depth(
                intrinsic_matrix=cam.data.intrinsic_matrices[0],
                depth=cam.data.output["distance_to_image_plane"][0],
                position=cam.data.pos_w[0],
                orientation=cam.data.quat_w_ros[0],
                keep_invalid=True,
                device=sim.device,
            )

            #   4. Validation Mask : (H * W, 1)
            valid_mask = extract_valid_mask(pointcloud, semantic_labels)
            valid_cloud = pointcloud[valid_mask, ...]
            valid_label = semantic_labels[valid_mask, ...]
            valid_normal = normal_directions[valid_mask, ...]

            if valid_cloud.size()[0] > 0:
                # pc_markers.visualize(translations=valid_cloud)
                print(f"Cam_{i} --> Valid points 개수 : {valid_cloud.shape[0]}")
                if total_clouds is None:
                    total_clouds = valid_cloud
                    total_labels = valid_label
                    total_normals = valid_normal
                else:
                    total_clouds = torch.concat((total_clouds, valid_cloud), dim=0)
                    total_labels = torch.concat((total_labels, valid_label), dim=0)
                    total_normals = torch.concat((total_normals, valid_normal), dim=0)
        
        print(f"총 Valid Points 개수 : {total_clouds.shape[0]}")
        pc_markers.visualize(translations=total_clouds)
        print("-" * 40)
        print("\n\n")
=======
        # print("-" * 40)
        # for i, cam in enumerate(cam_list):
        #     #   1.RGBA -> Seg label로 변환 : (H, W, 4) -> (H * W, 1)
        #     semantic_labels = convert_rgba_to_id(convert_to_torch(cam.data.output["semantic_segmentation"][0], 
        #                                                             dtype=torch.long, 
        #                                                             device=sim.device))
        #     #   2. Normal Vector : (H * W, 3)
        #     normal_directions = convert_to_torch(cam.data.output["normals"])[0].reshape(-1, 3)

        #     #   3. Point Cloud : (H * W, 3)
        #     pointcloud = create_pointcloud_from_depth(
        #         intrinsic_matrix=cam.data.intrinsic_matrices[0],
        #         depth=cam.data.output["distance_to_image_plane"][0],
        #         position=cam.data.pos_w[0],
        #         orientation=cam.data.quat_w_ros[0],
        #         keep_invalid=True,
        #         device=sim.device,
        #     )

        #     #   4. Validation Mask : (H * W, 1)
        #     valid_mask = extract_valid_mask(pointcloud, semantic_labels)
        #     valid_cloud = pointcloud[valid_mask, ...]
        #     valid_label = semantic_labels[valid_mask, ...]
        #     valid_normal = normal_directions[valid_mask, ...]

        #     if valid_cloud.size()[0] > 0:
        #         # pc_markers.visualize(translations=valid_cloud)
        #         print(f"Cam_{i} --> Valid points 개수 : {valid_cloud.shape[0]}")
        
        # print("-" * 40)
        # print("\n\n")
>>>>>>> a70f0c46


def convert_rgba_to_id(rgba_image: torch.Tensor, color_map: list[tuple[int, int, int]]=RGBA_MAP) -> torch.Tensor:
    """
    (H, W, 4) RGBA 시맨틱 이미지를 (H * W) ID 텐서로 효율적으로 변환합니다.

    Args:
        rgba_image (torch.Tensor): (H, W, 4) 형상의 RGBA 이미지. torch.uint8 타입.
        color_map (list[tuple[int, int, int]]): 클래스 ID를 인덱스로 하는 색상(RGB) 리스트.
            예: [(0,0,0), (255,0,0), (0,255,0)] -> ID 0, 1, 2에 해당.

    Returns:
        torch.Tensor: (H * W) 형상의 1D 정수 ID 텐서.
    """

    # 입력 이미지의 크기와 디바이스 정보 가져오기
    height, width, _ = rgba_image.shape
    device = rgba_image.device

    # 최종 ID 맵을 0 (배경 ID)으로 초기화
    # 각 픽셀에 어떤 클래스 ID가 들어갈지 저장할 텐서
    id_map = torch.zeros((height, width), dtype=torch.long, device=device)

    # color_map을 텐서로 변환하여 GPU로 이동
    colors_tensor = torch.tensor(color_map, dtype=torch.uint8, device=device)

    # 클래스 ID 1부터 순회 (0은 배경이므로 이미 처리됨)
    for class_id, color in enumerate(colors_tensor):
        mask = torch.all(rgba_image == color, dim=-1)
        # 배경(ID 0)은 건너뛰어 불필요한 연산 방지
        if class_id == 0:
            print(f"class : None, # of points : {torch.sum(mask)}")
            continue
        
        # 현재 클래스의 색상과 일치하는 모든 픽셀에 대한 마스크 생성
        mask = torch.all(rgba_image == color, dim=-1)
        print(f"class : {class_id}, # of points : {torch.sum(mask)}")

        # 마스크가 True인 위치에 현재 클래스 ID를 할당
        id_map[mask] = class_id

    # (H, W) -> (H * W)로 평탄화하여 반환
    return id_map.flatten()


def extract_valid_mask(pointcloud: torch.Tensor, label: torch.Tensor) -> torch.Tensor:
    """
        Valid 조건 :
            1. Position값이 NaN이나 Inf가 아닌 Point
            2. Label값이 Table 및 Object인 Point
    """
    # (H * W, 1)
    pcd_valid = torch.all(~torch.isnan(pointcloud) | ~torch.isinf(pointcloud), dim=-1)
    # (H * W, 1)
    label_valid = torch.logical_or(label == torch.ones(1, dtype=torch.long, device=label.device), 
                                   label == 2 * torch.ones(1, dtype=torch.long, device=label.device))
    
    return torch.logical_and(pcd_valid, label_valid)




def main():
    """Main function."""

    # Initialize the simulation context
    sim_cfg = sim_utils.SimulationCfg(dt=0.005, device=args_cli.device)
    sim = sim_utils.SimulationContext(sim_cfg)
    # Set main camera
    sim.set_camera_view(eye=[3.5, 3.5, 3.5], target=[0.0, 0.0, 0.0])
    # design scene
    scene_cfg = SensorsSceneCfg(num_envs=args_cli.num_envs, env_spacing=2.0)
    scene = InteractiveScene(scene_cfg)
    # Play the simulator
    sim.reset()
    # Now we are ready!
    print("[INFO]: Setup complete...")
    # Run the simulator
    run_simulator(sim, scene)


if __name__ == "__main__":
    # run the main function
    main()
    # close sim app
    simulation_app.close()<|MERGE_RESOLUTION|>--- conflicted
+++ resolved
@@ -206,12 +206,8 @@
         update_period=0.1,
         height=1024,
         width=1024,
-<<<<<<< HEAD
-        data_types=["distance_to_image_plane", "normals", "semantic_segmentation"],
-=======
         # data_types=["distance_to_image_plane", "normals", "semantic_segmentation"],
         data_types = ["rgb"],
->>>>>>> a70f0c46
         spawn=sim_utils.PinholeCameraCfg(
             # 데이터 수집 시 파라미터와 동일하게 설정
             focal_length=24.0,
@@ -233,12 +229,8 @@
         update_period=0.1,
         height=1024,
         width=1024,
-<<<<<<< HEAD
-        data_types=["distance_to_image_plane", "normals", "semantic_segmentation"],
-=======
         # data_types=["distance_to_image_plane", "normals", "semantic_segmentation"],
         data_types = ["rgb"],
->>>>>>> a70f0c46
         spawn=sim_utils.PinholeCameraCfg(
             # 데이터 수집 시 파라미터와 동일하게 설정
             focal_length=24.0,
@@ -296,52 +288,9 @@
         # depth : (Env, Height, Width, 1)
         # semantic_label : (Env, Height, Width, 4)
         # normal : (Env, Height, Width, 3)
-<<<<<<< HEAD
-        total_clouds = None
-        total_labels = None
-        total_normals = None
-        print("-" * 40)
-        for i, cam in enumerate(cam_list):
-            #   1.RGBA -> Seg label로 변환 : (H, W, 4) -> (H * W, 1)
-            semantic_labels = convert_rgba_to_id(convert_to_torch(cam.data.output["semantic_segmentation"][0], 
-                                                                    dtype=torch.long, 
-                                                                    device=sim.device))
-            #   2. Normal Vector : (H * W, 3)
-            normal_directions = convert_to_torch(cam.data.output["normals"])[0].reshape(-1, 3)
-
-            #   3. Point Cloud : (H * W, 3)
-            pointcloud = create_pointcloud_from_depth(
-                intrinsic_matrix=cam.data.intrinsic_matrices[0],
-                depth=cam.data.output["distance_to_image_plane"][0],
-                position=cam.data.pos_w[0],
-                orientation=cam.data.quat_w_ros[0],
-                keep_invalid=True,
-                device=sim.device,
-            )
-
-            #   4. Validation Mask : (H * W, 1)
-            valid_mask = extract_valid_mask(pointcloud, semantic_labels)
-            valid_cloud = pointcloud[valid_mask, ...]
-            valid_label = semantic_labels[valid_mask, ...]
-            valid_normal = normal_directions[valid_mask, ...]
-
-            if valid_cloud.size()[0] > 0:
-                # pc_markers.visualize(translations=valid_cloud)
-                print(f"Cam_{i} --> Valid points 개수 : {valid_cloud.shape[0]}")
-                if total_clouds is None:
-                    total_clouds = valid_cloud
-                    total_labels = valid_label
-                    total_normals = valid_normal
-                else:
-                    total_clouds = torch.concat((total_clouds, valid_cloud), dim=0)
-                    total_labels = torch.concat((total_labels, valid_label), dim=0)
-                    total_normals = torch.concat((total_normals, valid_normal), dim=0)
-        
-        print(f"총 Valid Points 개수 : {total_clouds.shape[0]}")
-        pc_markers.visualize(translations=total_clouds)
-        print("-" * 40)
-        print("\n\n")
-=======
+        # total_clouds = None
+        # total_labels = None
+        # total_normals = None
         # print("-" * 40)
         # for i, cam in enumerate(cam_list):
         #     #   1.RGBA -> Seg label로 변환 : (H, W, 4) -> (H * W, 1)
@@ -367,13 +316,22 @@
         #     valid_label = semantic_labels[valid_mask, ...]
         #     valid_normal = normal_directions[valid_mask, ...]
 
-        #     if valid_cloud.size()[0] > 0:
-        #         # pc_markers.visualize(translations=valid_cloud)
-        #         print(f"Cam_{i} --> Valid points 개수 : {valid_cloud.shape[0]}")
+            # if valid_cloud.size()[0] > 0:
+            #     # pc_markers.visualize(translations=valid_cloud)
+            #     print(f"Cam_{i} --> Valid points 개수 : {valid_cloud.shape[0]}")
+            #     if total_clouds is None:
+            #         total_clouds = valid_cloud
+            #         total_labels = valid_label
+            #         total_normals = valid_normal
+            #     else:
+            #         total_clouds = torch.concat((total_clouds, valid_cloud), dim=0)
+            #         total_labels = torch.concat((total_labels, valid_label), dim=0)
+            #         total_normals = torch.concat((total_normals, valid_normal), dim=0)
         
-        # print("-" * 40)
-        # print("\n\n")
->>>>>>> a70f0c46
+        # print(f"총 Valid Points 개수 : {total_clouds.shape[0]}")
+        # pc_markers.visualize(translations=total_clouds)
+        print("-" * 40)
+        print("\n\n")
 
 
 def convert_rgba_to_id(rgba_image: torch.Tensor, color_map: list[tuple[int, int, int]]=RGBA_MAP) -> torch.Tensor:
