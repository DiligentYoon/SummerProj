--- conflicted
+++ resolved
@@ -171,7 +171,6 @@
         action_norm = torch.norm(self.actions, dim=1)
         # Object Contact Penalty
         penalty_move = self.is_object_move.float()
-<<<<<<< HEAD
         # Approach Reward(1): Distance Nomarlization
         # r_pos = 1 - torch.tanh(self.loc_error/0.2)
 
@@ -180,10 +179,6 @@
         phi_s = -torch.log(6 * self.prev_loc_error + 1)
         r_pos = gamma*phi_s_prime - phi_s 
         # r_pos = 1 - torch.tanh(self.loc_error/0.2)
-=======
-        # Approach Reward : Distance Nomarlization
-        r_pos = 1 - torch.tanh(self.loc_error/0.4)
->>>>>>> 778c5696
         # Success Reward : Goal Reach
         r_success = self.success.float()
         
